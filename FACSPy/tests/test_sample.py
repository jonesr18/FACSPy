--- conflicted
+++ resolved
@@ -48,13 +48,10 @@
 def test_fcs_compensation(fcs_file: FCSFile):
     assert isinstance(fcs_file.fcs_compensation, Matrix)
     assert fcs_file.fcs_compensation.matrix.shape == (14,14)
-<<<<<<< HEAD
-=======
     detectors = fcs_file.fcs_compensation.detectors
     assert len(detectors) == 14
     fluorochromes = fcs_file.fcs_compensation.fluorochromes
     assert len(fluorochromes) == 14
->>>>>>> 83561116
     assert fcs_file.fcs_compensation.id == "acquisition_defined"
 
 def test_get_events(fcs_file: FCSFile):
