--- conflicted
+++ resolved
@@ -4,17 +4,10 @@
 import pandas as pd
 from flowio import FlowData
 from flowio.exceptions import FCSParsingError
-<<<<<<< HEAD
+
+from flowutils.compensate import get_spill
+
 from typing import Optional, Union
-=======
-<<<<<<< Updated upstream
-from typing import Optional
-=======
-from flowutils.compensate import get_spill
-
-from typing import Optional, Union
->>>>>>> Stashed changes
->>>>>>> 83561116
 
 from ..transforms._matrix import Matrix
 from ..exceptions._exceptions import (NotCompensatedError,
